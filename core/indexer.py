--- conflicted
+++ resolved
@@ -1,39 +1,30 @@
 import logging
 import json
 import os
+from typing import Tuple, Dict, Any, List, Optional
+
 from slugify import slugify         
 import time
 from core.utils import create_session_with_retries
 
-<<<<<<< HEAD
-from goose3 import Goose     # type: ignore
-=======
 from goose3 import Goose
 from goose3.text import StopWordsArabic, StopWordsKorean, StopWordsChinese
 
 import justext
 from bs4 import BeautifulSoup
->>>>>>> 8a8c088d
 
 from omegaconf import OmegaConf
-from nbconvert import HTMLExporter   # type: ignore
+from nbconvert import HTMLExporter      # type: ignore
 import nbformat
 import markdown
 import docutils.core
 from core.utils import html_to_text
 from core.utils import detect_language
 
-<<<<<<< HEAD
-from typing import Any, List, Dict, Tuple
-
-from unstructured.partition.auto import partition       # type: ignore
-import unstructured as us                               # type: ignore
-=======
+from playwright.sync_api import sync_playwright, TimeoutError as PlaywrightTimeoutError
+
 from unstructured.partition.auto import partition
-from unstructured.partition.html import partition_html
 import unstructured as us
->>>>>>> 8a8c088d
-from playwright.sync_api import sync_playwright, TimeoutError as PlaywrightTimeoutError
 
 
 language_stopwords_Goose = {
@@ -91,7 +82,7 @@
 
 
 
-def get_content_with_justext(html_content, url, detected_language):
+def get_content_with_justext(html_content: str, detected_language: str) -> Tuple[str, str]:
     if detected_language == 'en':
         paragraphs = justext.justext(html_content, justext.get_stoplist("English")) 
     else:
@@ -108,7 +99,7 @@
         title = 'No title'
     return text, title
 
-def get_content_with_goose3(html_content, url, detected_language):
+def get_content_with_goose3(html_content: str, url: str, detected_language: str) -> Tuple[str, str]:
     if detected_language in language_stopwords_Goose:
         stopwords_class = language_stopwords_Goose.get(detected_language, None)
         
@@ -128,9 +119,9 @@
         return text, title
 
 
-def get_content_and_title(html_content, url, detected_language):
+def get_content_and_title(html_content: str, url: str, detected_language: str) -> Tuple[str, str]:
     text1, title1 = get_content_with_goose3(html_content, url, detected_language)
-    text2, title2 = get_content_with_justext(html_content, url, detected_language)
+    text2, title2 = get_content_with_justext(html_content, detected_language)
     
     # both Goose and Justext do extraction without boilerplate; return the one that produces the longest text, trying to optimize for content
     if len(text1)>len(text2):
@@ -155,7 +146,7 @@
         self.api_key = api_key
         self.reindex = reindex
         self.timeout = 30
-        self.detected_language = None
+        self.detected_language: Optional[str] = None
 
         # setup requests session and mount adapter to retry requests
         self.session = create_session_with_retries()
@@ -343,13 +334,7 @@
                     self.detected_language = detect_language(body_text)
                     logging.info(f"The detected language is {self.detected_language}")
                 url = actual_url
-<<<<<<< HEAD
-                article = Goose().extract(raw_html=html_content)
-                extracted_title = article.title
-                text = article.cleaned_text
-=======
-                text, title = get_content_and_title(html_content, url, self.detected_language)
->>>>>>> 8a8c088d
+                text, extracted_title = get_content_and_title(html_content, url, self.detected_language)
                 parts = [text]
                 logging.info(f"retrieving content took {time.time()-st:.2f} seconds")
             except Exception as e:
